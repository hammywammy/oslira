--- conflicted
+++ resolved
@@ -10,7 +10,6 @@
     (DISABLE_LOGS_IN_STAGING && window.location.hostname === 'osliratest.netlify.app')
 );
 
-<<<<<<< HEAD
 // *** DETECT ENVIRONMENT FOR DYNAMIC MESSAGE ***
 const getCurrentEnvironment = () => {
     if (window.location.hostname === 'oslira.com') {
@@ -26,10 +25,6 @@
 if (shouldDisableLogs) {
     const currentEnv = getCurrentEnvironment();
     console.log(`🔇 Disabling console logs for ${currentEnv} environment`);
-=======
-if (shouldDisableLogs) {
-    console.log('🔇 Disabling console logs for production environment');
->>>>>>> 4bf906d6
     
     // Store original console methods
     const originalConsole = {
@@ -46,7 +41,6 @@
         time: console.time,
         timeEnd: console.timeEnd
     };
-<<<<<<< HEAD
     
     // Override console methods with no-op functions
     console.log = function() {};
@@ -68,34 +62,6 @@
         writable: false,
         configurable: false
     });
-}
-=======
->>>>>>> 4bf906d6
-    
-    // Override console methods with no-op functions
-    console.log = function() {};
-    console.warn = function() {};
-    console.error = function() {};
-    console.info = function() {};
-    console.debug = function() {};
-    console.trace = function() {};
-    console.group = function() {};
-    console.groupEnd = function() {};
-    console.groupCollapsed = function() {};
-    console.table = function() {};
-    console.time = function() {};
-    console.timeEnd = function() {};
-    
-    // Prevent console restoration attempts
-    Object.defineProperty(window, 'console', {
-        value: console,
-        writable: false,
-        configurable: false
-    });
-    
-    // Optional: Store original console in a way only you can access for debugging
-    // Uncomment if you need emergency access to logs in production
-    // window.__originalConsole = originalConsole;
 }
 
 (function() {
